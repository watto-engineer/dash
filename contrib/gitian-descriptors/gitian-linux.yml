---
name: "wagerr-linux-5.0.99"
enable_cache: true
distro: "debian"
suites:
- "bullseye"
architectures:
- "amd64"
packages:
# Common dependencies.
- "autoconf"
- "automake"
- "binutils"
- "bison"
- "bsdmainutils"
- "ca-certificates"
- "curl"
- "faketime"
- "g++-9"
- "gcc-9"
- "git"
- "libtool"
- "patch"
- "pkg-config"
- "python3"
- "libxkbcommon0"
<<<<<<< HEAD
- "ccache"
- "g++-9-multilib"
- "gcc-9-multilib"
=======
- "g++-8-multilib"
- "gcc-8-multilib"
>>>>>>> d80bd5ad
- "binutils-gold"
# Cross compilation HOSTS:
#  - aarch64-linux-gnu
- "binutils-aarch64-linux-gnu"
- "g++-9-aarch64-linux-gnu"
#  - arm-linux-gnueabihf
- "binutils-arm-linux-gnueabihf"
- "g++-9-arm-linux-gnueabihf"
remotes:
- "url": "https://github.com/wagerr/wagerr.git"
  "dir": "wagerr"
files: []
script: |
  set -e -o pipefail

  WRAP_DIR=$HOME/wrapped
  HOSTS="arm-linux-gnueabihf x86_64-linux-gnu aarch64-linux-gnu" # powerpc64le-linux-gnu s390x-linux-gnu powerpc64-linux-gnu mipsel-linux-gnu mips-linux-gnu riscv64-linux-gnu i686-linux-gnu
  CONFIGFLAGS="--enable-glibc-back-compat --enable-reduce-exports --disable-bench --disable-gui-tests --enable-crash-hooks"
  FAKETIME_HOST_PROGS="gcc g++"
  FAKETIME_PROGS="date ar ranlib nm"
  HOST_CFLAGS="-O2 -g"
  HOST_CXXFLAGS="-O2 -g"
  HOST_LDFLAGS_BASE="-static-libstdc++"

  export TZ="UTC"
  export BUILD_DIR="$PWD"
  mkdir -p ${WRAP_DIR}
  if test -n "$GBUILD_CACHE_ENABLED"; then
    export SOURCES_PATH=${GBUILD_COMMON_CACHE}
    export BASE_CACHE=${GBUILD_PACKAGE_CACHE}/depends
    mkdir -p ${BASE_CACHE} ${SOURCES_PATH}
  fi

  # We include the GCC version in all wrappers so that ccache can detect compiler upgrades when hashing the wrappers
  GCCVERSION=$(gcc --version | head -1)

  # Use $LIB in LD_PRELOAD to avoid hardcoding the dir (See `man ld.so`)
  function create_global_faketime_wrappers {
  for prog in ${FAKETIME_PROGS}; do
    echo '#!/usr/bin/env bash' > ${WRAP_DIR}/${prog}
    echo "# GCCVERSION=${GCCVERSION}" >> ${WRAP_DIR}/${prog}
    echo "REAL=\`which -a ${prog} | grep -v ${WRAP_DIR}/${prog} | head -1\`" >> ${WRAP_DIR}/${prog}
    echo "export LD_PRELOAD='/usr/\$LIB/faketime/libfaketime.so.1'" >> ${WRAP_DIR}/${prog}
    echo "export FAKETIME=\"$1\"" >> ${WRAP_DIR}/${prog}
    echo "\$REAL \$@" >> $WRAP_DIR/${prog}
    chmod +x ${WRAP_DIR}/${prog}
    touch -d "${REFERENCE_DATETIME}" ${WRAP_DIR}/${prog}
  done
  }

  function create_per-host_faketime_wrappers {
  for i in $HOSTS; do
    for prog in ${FAKETIME_HOST_PROGS}; do
        if which ${i}-${prog}-9
        then
            echo '#!/usr/bin/env bash' > ${WRAP_DIR}/${i}-${prog}
            echo "# GCCVERSION=${GCCVERSION}" >> ${WRAP_DIR}/${i}-${prog}
            echo "REAL=\`which -a ${i}-${prog}-9 | grep -v ${WRAP_DIR}/${i}-${prog} | head -1\`" >> ${WRAP_DIR}/${i}-${prog}
            echo "export LD_PRELOAD='/usr/\$LIB/faketime/libfaketime.so.1'" >> ${WRAP_DIR}/${i}-${prog}
            echo "export FAKETIME=\"$1\"" >> ${WRAP_DIR}/${i}-${prog}
            echo "\$REAL \$@" >> $WRAP_DIR/${i}-${prog}
            chmod +x ${WRAP_DIR}/${i}-${prog}
            touch -d "${REFERENCE_DATETIME}" ${WRAP_DIR}/${i}-${prog}
        fi
    done
  done
  }

  # Faketime for depends so intermediate results are comparable
  export PATH_orig=${PATH}
  create_global_faketime_wrappers "2000-01-01 12:00:00"
  create_per-host_faketime_wrappers "2000-01-01 12:00:00"
  export PATH=${WRAP_DIR}:${PATH}

  cd wagerr
  BASEPREFIX="${PWD}/depends"
  # Build dependencies for each host
  for i in $HOSTS; do
    make ${MAKEOPTS} -C ${BASEPREFIX} HOST="${i}" CC=${i}-gcc-9 CXX=${i}-g++-9
  done

  # Faketime for binaries
  export PATH=${PATH_orig}
  create_global_faketime_wrappers "${REFERENCE_DATETIME}"
  create_per-host_faketime_wrappers "${REFERENCE_DATETIME}"
  export PATH=${WRAP_DIR}:${PATH}

  # Define DISTNAME variable.
  # shellcheck source=contrib/gitian-descriptors/assign_DISTNAME
  source contrib/gitian-descriptors/assign_DISTNAME

  GIT_ARCHIVE="${OUTDIR}/src/${DISTNAME}.tar.gz"

  # Create the source tarball
  mkdir -p "$(dirname "$GIT_ARCHIVE")"
  git archive --prefix="${DISTNAME}/" --output="$GIT_ARCHIVE" HEAD

  ORIGPATH="$PATH"
  # Extract the git archive into a dir for each host and build
  for i in ${HOSTS}; do
    export PATH=${BASEPREFIX}/${i}/native/bin:${ORIGPATH}
    if [ "${i}" = "powerpc64-linux-gnu" ]; then
      # Workaround for https://bugs.launchpad.net/debian/+source/gcc-8-cross-ports/+bug/1853740
      # TODO: remove this when no longer needed
      HOST_LDFLAGS="${HOST_LDFLAGS_BASE} -Wl,-z,noexecstack"
    else
      HOST_LDFLAGS="${HOST_LDFLAGS_BASE}"
    fi
    mkdir -p distsrc-${i}
    cd distsrc-${i}
    INSTALLPATH="${PWD}/installed/${DISTNAME}"
    mkdir -p ${INSTALLPATH}
    tar --strip-components=1 -xf "${GIT_ARCHIVE}"

    ./autogen.sh
    CONFIG_SITE=${BASEPREFIX}/${i}/share/config.site ./configure --prefix=/ --disable-maintainer-mode --disable-dependency-tracking ${CONFIGFLAGS} CFLAGS="${HOST_CFLAGS}" CXXFLAGS="${HOST_CXXFLAGS}" LDFLAGS="${HOST_LDFLAGS}" CC=${i}-gcc-9 CXX=${i}-g++-9
    make ${MAKEOPTS}
    make ${MAKEOPTS} -C src check-security
    # make check-symbols no longer works
    # make ${MAKEOPTS} -C src check-symbols
    make install DESTDIR=${INSTALLPATH}
    cd installed
    find . -name "lib*.la" -delete
    find . -name "lib*.a" -delete
    rm -rf ${DISTNAME}/lib/pkgconfig
    find ${DISTNAME}/bin -type f -executable -print0 | xargs -0 -n1 -I{} ../contrib/devtools/split-debug.sh {} {} {}.dbg
    cp ../README.md ${DISTNAME}/
    find ${DISTNAME} -not -name "*.dbg" | sort | tar --mtime="$REFERENCE_DATETIME" --no-recursion --mode='u+rw,go+r-w,a+X' --owner=0 --group=0 -c -T - | gzip -9n > ${OUTDIR}/${DISTNAME}-${i}.tar.gz
    find ${DISTNAME} -name "*.dbg" | sort | tar --mtime="$REFERENCE_DATETIME" --no-recursion --mode='u+rw,go+r-w,a+X' --owner=0 --group=0 -c -T - | gzip -9n > ${OUTDIR}/${DISTNAME}-${i}-debug.tar.gz
    cd ../../
    rm -rf distsrc-${i}
  done
<|MERGE_RESOLUTION|>--- conflicted
+++ resolved
@@ -24,14 +24,8 @@
 - "pkg-config"
 - "python3"
 - "libxkbcommon0"
-<<<<<<< HEAD
-- "ccache"
 - "g++-9-multilib"
 - "gcc-9-multilib"
-=======
-- "g++-8-multilib"
-- "gcc-8-multilib"
->>>>>>> d80bd5ad
 - "binutils-gold"
 # Cross compilation HOSTS:
 #  - aarch64-linux-gnu
