// Copyright (c) 2009-2010 Satoshi Nakamoto
// Copyright (c) 2009-2015 The Bitcoin Core developers
// Distributed under the MIT software license, see the accompanying
// file COPYING or http://www.opensource.org/licenses/mit-license.php.

#ifndef BITCOIN_MINER_H
#define BITCOIN_MINER_H

#include "primitives/block.h"

#include <stdint.h>

class CBlockIndex;
class CChainParams;
class CReserveKey;
class CScript;
class CWallet;
namespace Consensus { struct Params; };

static const bool DEFAULT_GENERATE = false;
static const int DEFAULT_GENERATE_THREADS = 1;

static const bool DEFAULT_PRINTPRIORITY = false;

struct CBlockTemplate
{
    CBlock block;
    std::vector<CAmount> vTxFees;
    std::vector<int64_t> vTxSigOps;
};

/** Run the miner threads */
void GenerateBitcoins(bool fGenerate, int nThreads, const CChainParams& chainparams);
/** Generate a new block, without valid proof-of-work */
CBlockTemplate* CreateNewBlock(const CChainParams& chainparams, const CScript& scriptPubKeyIn);
/** Modify the extranonce in a block */
<<<<<<< HEAD
void IncrementExtraNonce(CBlock* pblock, CBlockIndex* pindexPrev, unsigned int& nExtraNonce);
/** Check mined block */
void UpdateTime(CBlockHeader* block, const CBlockIndex* pindexPrev);

extern double dHashesPerSec;
extern int64_t nHPSTimerStart;
=======
void IncrementExtraNonce(CBlock* pblock, const CBlockIndex* pindexPrev, unsigned int& nExtraNonce);
int64_t UpdateTime(CBlockHeader* pblock, const Consensus::Params& consensusParams, const CBlockIndex* pindexPrev);
>>>>>>> 86755bc8

#endif // BITCOIN_MINER_H<|MERGE_RESOLUTION|>--- conflicted
+++ resolved
@@ -34,16 +34,7 @@
 /** Generate a new block, without valid proof-of-work */
 CBlockTemplate* CreateNewBlock(const CChainParams& chainparams, const CScript& scriptPubKeyIn);
 /** Modify the extranonce in a block */
-<<<<<<< HEAD
-void IncrementExtraNonce(CBlock* pblock, CBlockIndex* pindexPrev, unsigned int& nExtraNonce);
-/** Check mined block */
-void UpdateTime(CBlockHeader* block, const CBlockIndex* pindexPrev);
-
-extern double dHashesPerSec;
-extern int64_t nHPSTimerStart;
-=======
 void IncrementExtraNonce(CBlock* pblock, const CBlockIndex* pindexPrev, unsigned int& nExtraNonce);
 int64_t UpdateTime(CBlockHeader* pblock, const Consensus::Params& consensusParams, const CBlockIndex* pindexPrev);
->>>>>>> 86755bc8
 
 #endif // BITCOIN_MINER_H