--- conflicted
+++ resolved
@@ -1,10 +1,6 @@
 // Copyright (c) 2009-2010 Satoshi Nakamoto
-<<<<<<< HEAD
-// Copyright (c) 2009-2014 The Bitcoin developers
-// Copyright (c) 2014-2015 The Dash developers
-=======
 // Copyright (c) 2009-2015 The Bitcoin Core developers
->>>>>>> 86755bc8
+// Copyright (c) 2014-2016 The Dash Core developers
 // Distributed under the MIT software license, see the accompanying
 // file COPYING or http://www.opensource.org/licenses/mit-license.php.
 
@@ -14,7 +10,7 @@
 
 #include "util.h"
 
-#include "allocators.h"
+#include "support/allocators/secure.h"
 #include "chainparamsbase.h"
 #include "random.h"
 #include "serialize.h"
@@ -24,19 +20,11 @@
 
 #include <stdarg.h>
 
-<<<<<<< HEAD
-#include <boost/date_time/posix_time/posix_time.hpp>
-#include <openssl/bio.h>
-#include <openssl/evp.h>
-#include <openssl/buffer.h>
-#include <openssl/crypto.h> // for OPENSSL_cleanse()
-
-=======
 #if (defined(__FreeBSD__) || defined(__OpenBSD__) || defined(__DragonFly__))
 #include <pthread.h>
 #include <pthread_np.h>
 #endif
->>>>>>> 86755bc8
+
 
 #ifndef WIN32
 // for posix_fallocate
@@ -114,7 +102,6 @@
 
 using namespace std;
 
-<<<<<<< HEAD
 //Dash only features
 bool fMasterNode = false;
 string strMasterNodePrivKey = "";
@@ -133,10 +120,9 @@
 /** All denominations used by darksend */
 std::vector<CAmount> darkSendDenominations;
 string strBudgetMode = "";
-=======
-const char * const BITCOIN_CONF_FILENAME = "bitcoin.conf";
-const char * const BITCOIN_PID_FILENAME = "bitcoind.pid";
->>>>>>> 86755bc8
+
+const char * const BITCOIN_CONF_FILENAME = "dash.conf";
+const char * const BITCOIN_PID_FILENAME = "dash.pid";
 
 map<string, string> mapArgs;
 map<string, vector<string> > mapMultiArgs;
@@ -568,11 +554,7 @@
 
 boost::filesystem::path GetConfigFile()
 {
-<<<<<<< HEAD
-    boost::filesystem::path pathConfigFile(GetArg("-conf", "dash.conf"));
-=======
     boost::filesystem::path pathConfigFile(GetArg("-conf", BITCOIN_CONF_FILENAME));
->>>>>>> 86755bc8
     if (!pathConfigFile.is_complete())
         pathConfigFile = GetDataDir(false) / pathConfigFile;
 
@@ -618,11 +600,7 @@
 #ifndef WIN32
 boost::filesystem::path GetPidFile()
 {
-<<<<<<< HEAD
-    boost::filesystem::path pathPidFile(GetArg("-pid", "dashd.pid"));
-=======
     boost::filesystem::path pathPidFile(GetArg("-pid", BITCOIN_PID_FILENAME));
->>>>>>> 86755bc8
     if (!pathPidFile.is_complete()) pathPidFile = GetDataDir() / pathPidFile;
     return pathPidFile;
 }
@@ -865,8 +843,6 @@
     // boost::filesystem::path, which is then used to explicitly imbue the path.
     std::locale loc = boost::filesystem::path::imbue(std::locale::classic());
     boost::filesystem::path::imbue(loc);
-<<<<<<< HEAD
-=======
 }
 
 bool SetupNetworking()
@@ -879,7 +855,6 @@
         return false;
 #endif
     return true;
->>>>>>> 86755bc8
 }
 
 void SetThreadPriority(int nPriority)
