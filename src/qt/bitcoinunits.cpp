<<<<<<< HEAD
// Copyright (c) 2011-2014 The Bitcoin developers
// Copyright (c) 2014-2015 The Dash developers
// Distributed under the MIT/X11 software license, see the accompanying
=======
// Copyright (c) 2011-2015 The Bitcoin Core developers
// Distributed under the MIT software license, see the accompanying
>>>>>>> 86755bc8
// file COPYING or http://www.opensource.org/licenses/mit-license.php.

#include "bitcoinunits.h"
#include "chainparams.h"
#include "primitives/transaction.h"

#include <QSettings>
#include <QStringList>

BitcoinUnits::BitcoinUnits(QObject *parent):
        QAbstractListModel(parent),
        unitlist(availableUnits())
{
}

QList<BitcoinUnits::Unit> BitcoinUnits::availableUnits()
{
    QList<BitcoinUnits::Unit> unitlist;
    unitlist.append(DASH);
    unitlist.append(mDASH);
    unitlist.append(uDASH);
    unitlist.append(duffs);
    return unitlist;
}

bool BitcoinUnits::valid(int unit)
{
    switch(unit)
    {
    case DASH:
    case mDASH:
    case uDASH:
    case duffs:
        return true;
    default:
        return false;
    }
}

<<<<<<< HEAD
QString BitcoinUnits::id(int unit)
{
    switch(unit)
    {
        case DASH: return QString("dash");
        case mDASH: return QString("mdash");
        case uDASH: return QString::fromUtf8("udash");
        case duffs: return QString("duffs");
        default: return QString("???");
    }
}

=======
>>>>>>> 86755bc8
QString BitcoinUnits::name(int unit)
{
    if(Params().NetworkID() == CBaseChainParams::MAIN)
    {
        switch(unit)
        {
            case DASH: return QString("DASH");
            case mDASH: return QString("mDASH");
            case uDASH: return QString::fromUtf8("μDASH");
            case duffs: return QString("duffs");
            default: return QString("???");
        }
    }
    else
    {
        switch(unit)
        {
            case DASH: return QString("tDASH");
            case mDASH: return QString("mtDASH");
            case uDASH: return QString::fromUtf8("μtDASH");
            case duffs: return QString("tduffs");
            default: return QString("???");
        }
    }
}

QString BitcoinUnits::description(int unit)
{
    if(Params().NetworkID() == CBaseChainParams::MAIN)
    {
        switch(unit)
        {
            case DASH: return QString("Dash");
            case mDASH: return QString("Milli-Dash (1 / 1" THIN_SP_UTF8 "000)");
            case uDASH: return QString("Micro-Dash (1 / 1" THIN_SP_UTF8 "000" THIN_SP_UTF8 "000)");
            case duffs: return QString("Ten Nano-Dash (1 / 100" THIN_SP_UTF8 "000" THIN_SP_UTF8 "000)");
            default: return QString("???");
        }
    }
    else
    {
        switch(unit)
        {
            case DASH: return QString("TestDashs");
            case mDASH: return QString("Milli-TestDash (1 / 1" THIN_SP_UTF8 "000)");
            case uDASH: return QString("Micro-TestDash (1 / 1" THIN_SP_UTF8 "000" THIN_SP_UTF8 "000)");
            case duffs: return QString("Ten Nano-TestDash (1 / 100" THIN_SP_UTF8 "000" THIN_SP_UTF8 "000)");
            default: return QString("???");
        }
    }
}

qint64 BitcoinUnits::factor(int unit)
{
    switch(unit)
    {
    case DASH:  return 100000000;
    case mDASH: return 100000;
    case uDASH: return 100;
    case duffs: return 1;
    default:   return 100000000;
    }
}

int BitcoinUnits::decimals(int unit)
{
    switch(unit)
    {
    case DASH: return 8;
    case mDASH: return 5;
    case uDASH: return 2;
    case duffs: return 0;
    default: return 0;
    }
}

QString BitcoinUnits::format(int unit, const CAmount& nIn, bool fPlus, SeparatorStyle separators)
{
    // Note: not using straight sprintf here because we do NOT want
    // localized number formatting.
    if(!valid(unit))
        return QString(); // Refuse to format invalid unit
    qint64 n = (qint64)nIn;
    qint64 coin = factor(unit);
    int num_decimals = decimals(unit);
    qint64 n_abs = (n > 0 ? n : -n);
    qint64 quotient = n_abs / coin;
    qint64 remainder = n_abs % coin;
    QString quotient_str = QString::number(quotient);
    QString remainder_str = QString::number(remainder).rightJustified(num_decimals, '0');

    // Use SI-style thin space separators as these are locale independent and can't be
    // confused with the decimal marker.
    QChar thin_sp(THIN_SP_CP);
    int q_size = quotient_str.size();
    if (separators == separatorAlways || (separators == separatorStandard && q_size > 4))
        for (int i = 3; i < q_size; i += 3)
            quotient_str.insert(q_size - i, thin_sp);

    if (n < 0)
        quotient_str.insert(0, '-');
    else if (fPlus && n > 0)
        quotient_str.insert(0, '+');

    if (num_decimals <= 0)
        return quotient_str;

    return quotient_str + QString(".") + remainder_str;
}


// NOTE: Using formatWithUnit in an HTML context risks wrapping
// quantities at the thousands separator. More subtly, it also results
// in a standard space rather than a thin space, due to a bug in Qt's
// XML whitespace canonicalisation
//
// Please take care to use formatHtmlWithUnit instead, when
// appropriate.

QString BitcoinUnits::formatWithUnit(int unit, const CAmount& amount, bool plussign, SeparatorStyle separators)
{
    return format(unit, amount, plussign, separators) + QString(" ") + name(unit);
}

QString BitcoinUnits::formatHtmlWithUnit(int unit, const CAmount& amount, bool plussign, SeparatorStyle separators)
{
    QString str(formatWithUnit(unit, amount, plussign, separators));
    str.replace(QChar(THIN_SP_CP), QString(THIN_SP_HTML));
    return QString("<span style='white-space: nowrap;'>%1</span>").arg(str);
}

QString BitcoinUnits::floorWithUnit(int unit, const CAmount& amount, bool plussign, SeparatorStyle separators)
{
    QSettings settings;
    int digits = settings.value("digits").toInt();

    QString result = format(unit, amount, plussign, separators);
    if(decimals(unit) > digits) result.chop(decimals(unit) - digits);

    return result + QString(" ") + name(unit);
}

QString BitcoinUnits::floorHtmlWithUnit(int unit, const CAmount& amount, bool plussign, SeparatorStyle separators)
{
    QString str(floorWithUnit(unit, amount, plussign, separators));
    str.replace(QChar(THIN_SP_CP), QString(THIN_SP_HTML));
    return QString("<span style='white-space: nowrap;'>%1</span>").arg(str);
}

bool BitcoinUnits::parse(int unit, const QString &value, CAmount *val_out)
{
    if(!valid(unit) || value.isEmpty())
        return false; // Refuse to parse invalid unit or empty string
    int num_decimals = decimals(unit);

    // Ignore spaces and thin spaces when parsing
    QStringList parts = removeSpaces(value).split(".");

    if(parts.size() > 2)
    {
        return false; // More than one dot
    }
    QString whole = parts[0];
    QString decimals;

    if(parts.size() > 1)
    {
        decimals = parts[1];
    }
    if(decimals.size() > num_decimals)
    {
        return false; // Exceeds max precision
    }
    bool ok = false;
    QString str = whole + decimals.leftJustified(num_decimals, '0');

    if(str.size() > 18)
    {
        return false; // Longer numbers will exceed 63 bits
    }
    CAmount retvalue(str.toLongLong(&ok));
    if(val_out)
    {
        *val_out = retvalue;
    }
    return ok;
}

QString BitcoinUnits::getAmountColumnTitle(int unit)
{
    QString amountTitle = QObject::tr("Amount");
    if (BitcoinUnits::valid(unit))
    {
        amountTitle += " ("+BitcoinUnits::name(unit) + ")";
    }
    return amountTitle;
}

int BitcoinUnits::rowCount(const QModelIndex &parent) const
{
    Q_UNUSED(parent);
    return unitlist.size();
}

QVariant BitcoinUnits::data(const QModelIndex &index, int role) const
{
    int row = index.row();
    if(row >= 0 && row < unitlist.size())
    {
        Unit unit = unitlist.at(row);
        switch(role)
        {
        case Qt::EditRole:
        case Qt::DisplayRole:
            return QVariant(name(unit));
        case Qt::ToolTipRole:
            return QVariant(description(unit));
        case UnitRole:
            return QVariant(static_cast<int>(unit));
        }
    }
    return QVariant();
}

CAmount BitcoinUnits::maxMoney()
{
    return MAX_MONEY;
}<|MERGE_RESOLUTION|>--- conflicted
+++ resolved
@@ -1,11 +1,6 @@
-<<<<<<< HEAD
-// Copyright (c) 2011-2014 The Bitcoin developers
-// Copyright (c) 2014-2015 The Dash developers
-// Distributed under the MIT/X11 software license, see the accompanying
-=======
 // Copyright (c) 2011-2015 The Bitcoin Core developers
+// Copyright (c) 2014-2016 The Dash Core developers
 // Distributed under the MIT software license, see the accompanying
->>>>>>> 86755bc8
 // file COPYING or http://www.opensource.org/licenses/mit-license.php.
 
 #include "bitcoinunits.h"
@@ -45,24 +40,9 @@
     }
 }
 
-<<<<<<< HEAD
-QString BitcoinUnits::id(int unit)
-{
-    switch(unit)
-    {
-        case DASH: return QString("dash");
-        case mDASH: return QString("mdash");
-        case uDASH: return QString::fromUtf8("udash");
-        case duffs: return QString("duffs");
-        default: return QString("???");
-    }
-}
-
-=======
->>>>>>> 86755bc8
 QString BitcoinUnits::name(int unit)
 {
-    if(Params().NetworkID() == CBaseChainParams::MAIN)
+    if(Params().NetworkIDString() == CBaseChainParams::MAIN)
     {
         switch(unit)
         {
@@ -88,7 +68,7 @@
 
 QString BitcoinUnits::description(int unit)
 {
-    if(Params().NetworkID() == CBaseChainParams::MAIN)
+    if(Params().NetworkIDString() == CBaseChainParams::MAIN)
     {
         switch(unit)
         {
