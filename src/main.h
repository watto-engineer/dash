// Copyright (c) 2009-2010 Satoshi Nakamoto
// Copyright (c) 2009-2015 The Bitcoin Core developers
// Copyright (c) 2014-2016 The Dash Core developers
// Distributed under the MIT software license, see the accompanying
// file COPYING or http://www.opensource.org/licenses/mit-license.php.

#ifndef BITCOIN_MAIN_H
#define BITCOIN_MAIN_H

#if defined(HAVE_CONFIG_H)
#include "config/dash-config.h"
#endif

#include "amount.h"
#include "chain.h"
#include "coins.h"
#include "net.h"
#include "script/script_error.h"
#include "sync.h"

#include <algorithm>
#include <exception>
#include <map>
#include <set>
#include <stdint.h>
#include <string>
#include <utility>
#include <vector>

#include <boost/unordered_map.hpp>

class CBlockIndex;
class CBlockTreeDB;
class CBloomFilter;
class CChainParams;
class CInv;
class CScriptCheck;
class CTxMemPool;
class CValidationInterface;
class CValidationState;

struct CNodeStateStats;

/** Default for accepting alerts from the P2P network. */
static const bool DEFAULT_ALERTS = true;
/** Default for DEFAULT_WHITELISTRELAY. */
static const bool DEFAULT_WHITELISTRELAY = true;
/** Default for DEFAULT_WHITELISTFORCERELAY. */
static const bool DEFAULT_WHITELISTFORCERELAY = true;
/** Default for -minrelaytxfee, minimum relay fee for transactions */
static const unsigned int DEFAULT_MIN_RELAY_TX_FEE = 10000;
/** Default for -maxorphantx, maximum number of orphan transactions kept in memory */
static const unsigned int DEFAULT_MAX_ORPHAN_TRANSACTIONS = 100;
/** Default for -limitancestorcount, max number of in-mempool ancestors */
static const unsigned int DEFAULT_ANCESTOR_LIMIT = 25;
/** Default for -limitancestorsize, maximum kilobytes of tx + all in-mempool ancestors */
static const unsigned int DEFAULT_ANCESTOR_SIZE_LIMIT = 101;
/** Default for -limitdescendantcount, max number of in-mempool descendants */
static const unsigned int DEFAULT_DESCENDANT_LIMIT = 25;
/** Default for -limitdescendantsize, maximum kilobytes of in-mempool descendants */
static const unsigned int DEFAULT_DESCENDANT_SIZE_LIMIT = 101;
/** Default for -mempoolexpiry, expiration time for mempool transactions in hours */
static const unsigned int DEFAULT_MEMPOOL_EXPIRY = 72;
/** The maximum size of a blk?????.dat file (since 0.8) */
static const unsigned int MAX_BLOCKFILE_SIZE = 0x8000000; // 128 MiB
/** The pre-allocation chunk size for blk?????.dat files (since 0.8) */
static const unsigned int BLOCKFILE_CHUNK_SIZE = 0x1000000; // 16 MiB
/** The pre-allocation chunk size for rev?????.dat files (since 0.8) */
static const unsigned int UNDOFILE_CHUNK_SIZE = 0x100000; // 1 MiB

/** Maximum number of script-checking threads allowed */
static const int MAX_SCRIPTCHECK_THREADS = 16;
/** -par default (number of script-checking threads, 0 = auto) */
static const int DEFAULT_SCRIPTCHECK_THREADS = 0;
/** Number of blocks that can be requested at any given time from a single peer. */
static const int MAX_BLOCKS_IN_TRANSIT_PER_PEER = 16;
/** Timeout in seconds during which a peer must stall block download progress before being disconnected. */
static const unsigned int BLOCK_STALLING_TIMEOUT = 2;
/** Number of headers sent in one getheaders result. We rely on the assumption that if a peer sends
 *  less than this number, we reached its tip. Changing this value is a protocol upgrade. */
static const unsigned int MAX_HEADERS_RESULTS = 2000;
/** Size of the "block download window": how far ahead of our current height do we fetch?
 *  Larger windows tolerate larger download speed differences between peer, but increase the potential
 *  degree of disordering of blocks on disk (which make reindexing and in the future perhaps pruning
 *  harder). We'll probably want to make this a per-peer adaptive value at some point. */
static const unsigned int BLOCK_DOWNLOAD_WINDOW = 1024;
/** Time to wait (in seconds) between writing blocks/block index to disk. */
static const unsigned int DATABASE_WRITE_INTERVAL = 60 * 60;
/** Time to wait (in seconds) between flushing chainstate to disk. */
static const unsigned int DATABASE_FLUSH_INTERVAL = 24 * 60 * 60;
/** Maximum length of reject messages. */
static const unsigned int MAX_REJECT_MESSAGE_LENGTH = 111;
/** Average delay between local address broadcasts in seconds. */
static const unsigned int AVG_LOCAL_ADDRESS_BROADCAST_INTERVAL = 24 * 24 * 60;
/** Average delay between peer address broadcasts in seconds. */
static const unsigned int AVG_ADDRESS_BROADCAST_INTERVAL = 30;
/** Average delay between trickled inventory broadcasts in seconds.
 *  Blocks, whitelisted receivers, and a random 25% of transactions bypass this. */
static const unsigned int AVG_INVENTORY_BROADCAST_INTERVAL = 5;

static const unsigned int DEFAULT_LIMITFREERELAY = 15;
static const bool DEFAULT_RELAYPRIORITY = true;

/** Default for -permitbaremultisig */
static const bool DEFAULT_PERMIT_BAREMULTISIG = true;
static const unsigned int DEFAULT_BYTES_PER_SIGOP = 20;
static const bool DEFAULT_CHECKPOINTS_ENABLED = true;
static const bool DEFAULT_TXINDEX = true;
static const unsigned int DEFAULT_BANSCORE_THRESHOLD = 100;

static const bool DEFAULT_TESTSAFEMODE = false;
<<<<<<< HEAD
/** Default for -permitrbf */
static const bool DEFAULT_PERMIT_REPLACEMENT = false;
=======
/** Default for -mempoolreplacement */
static const bool DEFAULT_ENABLE_REPLACEMENT = true;
>>>>>>> 996c27d1

/** Maximum number of headers to announce when relaying blocks with headers message.*/
static const unsigned int MAX_BLOCKS_TO_ANNOUNCE = 8;

struct BlockHasher
{
    size_t operator()(const uint256& hash) const { return hash.GetCheapHash(); }
};

extern CScript COINBASE_FLAGS;
extern CCriticalSection cs_main;
extern CTxMemPool mempool;
typedef boost::unordered_map<uint256, CBlockIndex*, BlockHasher> BlockMap;
extern BlockMap mapBlockIndex;
extern uint64_t nLastBlockTx;
extern uint64_t nLastBlockSize;
extern const std::string strMessageMagic;
extern CWaitableCriticalSection csBestBlock;
extern CConditionVariable cvBlockChange;
extern bool fImporting;
extern bool fReindex;
extern int nScriptCheckThreads;
extern bool fTxIndex;
extern bool fIsBareMultisigStd;
extern bool fRequireStandard;
extern unsigned int nBytesPerSigOp;
extern bool fCheckBlockIndex;
extern bool fCheckpointsEnabled;
extern size_t nCoinCacheUsage;
extern CFeeRate minRelayTxFee;
extern bool fAlerts;
extern bool fEnableReplacement;

extern std::map<uint256, int64_t> mapRejectedBlocks;

/** Best header we've seen so far (used for getheaders queries' starting points). */
extern CBlockIndex *pindexBestHeader;

/** Minimum disk space required - used in CheckDiskSpace() */
static const uint64_t nMinDiskSpace = 52428800;

/** Pruning-related variables and constants */
/** True if any block files have ever been pruned. */
extern bool fHavePruned;
/** True if we're running in -prune mode. */
extern bool fPruneMode;
/** Number of MiB of block files that we're trying to stay below. */
extern uint64_t nPruneTarget;
/** Block files containing a block-height within MIN_BLOCKS_TO_KEEP of chainActive.Tip() will not be pruned. */
static const unsigned int MIN_BLOCKS_TO_KEEP = 288;

static const signed int DEFAULT_CHECKBLOCKS = MIN_BLOCKS_TO_KEEP;
static const unsigned int DEFAULT_CHECKLEVEL = 3;

// Require that user allocate at least 550MB for block & undo files (blk???.dat and rev???.dat)
// At 1MB per block, 288 blocks = 288MB.
// Add 15% for Undo data = 331MB
// Add 20% for Orphan block rate = 397MB
// We want the low water mark after pruning to be at least 397 MB and since we prune in
// full block file chunks, we need the high water mark which triggers the prune to be
// one 128MB block file + added 15% undo data = 147MB greater for a total of 545MB
// Setting the target to > than 550MB will make it likely we can respect the target.
static const uint64_t MIN_DISK_SPACE_FOR_BLOCK_FILES = 550 * 1024 * 1024;

/** Register with a network node to receive its signals */
void RegisterNodeSignals(CNodeSignals& nodeSignals);
/** Unregister a network node */
void UnregisterNodeSignals(CNodeSignals& nodeSignals);

/** 
 * Process an incoming block. This only returns after the best known valid
 * block is made active. Note that it does not, however, guarantee that the
 * specific block passed to it has been checked for validity!
 * 
 * @param[out]  state   This may be set to an Error state if any error occurred processing it, including during validation/connection/etc of otherwise unrelated blocks during reorganisation; or it may be set to an Invalid state if pblock is itself invalid (but this is not guaranteed even when the block is checked). If you want to *possibly* get feedback on whether pblock is valid, you must also install a CValidationInterface (see validationinterface.h) - this will have its BlockChecked method called whenever *any* block completes validation.
 * @param[in]   pfrom   The node which we are receiving the block from; it is added to mapBlockSource and may be penalised if the block is invalid.
 * @param[in]   pblock  The block we want to process.
 * @param[in]   fForceProcessing Process this block even if unrequested; used for non-network block sources and whitelisted peers.
 * @param[out]  dbp     If pblock is stored to disk (or already there), this will be set to its location.
 * @return True if state.IsValid()
 */
bool ProcessNewBlock(CValidationState& state, const CChainParams& chainparams, const CNode* pfrom, const CBlock* pblock, bool fForceProcessing, CDiskBlockPos* dbp);
/** Check whether enough disk space is available for an incoming block */
bool CheckDiskSpace(uint64_t nAdditionalBytes = 0);
/** Open a block file (blk?????.dat) */
FILE* OpenBlockFile(const CDiskBlockPos &pos, bool fReadOnly = false);
/** Open an undo file (rev?????.dat) */
FILE* OpenUndoFile(const CDiskBlockPos &pos, bool fReadOnly = false);
/** Translation to a filesystem path */
boost::filesystem::path GetBlockPosFilename(const CDiskBlockPos &pos, const char *prefix);
/** Import blocks from an external file */
bool LoadExternalBlockFile(const CChainParams& chainparams, FILE* fileIn, CDiskBlockPos *dbp = NULL);
/** Initialize a new block tree database + block data on disk */
bool InitBlockIndex(const CChainParams& chainparams);
/** Load the block tree and coins database from disk */
bool LoadBlockIndex();
/** Unload database information */
void UnloadBlockIndex();
/** Process protocol messages received from a given node */
bool ProcessMessages(CNode* pfrom);
/**
 * Send queued protocol messages to be sent to a give node.
 *
 * @param[in]   pto             The node which we are sending messages to.
 */
bool SendMessages(CNode* pto);
/** Run an instance of the script checking thread */
void ThreadScriptCheck();

// ***TODO*** probably not the right place
/** Check whether a block hash satisfies the proof-of-work requirement specified by nBits */
bool CheckProofOfWork(uint256 hash, unsigned int nBits);

/** Try to detect Partition (network isolation) attacks against us */
void PartitionCheck(bool (*initialDownloadCheck)(), CCriticalSection& cs, const CBlockIndex *const &bestHeader, int64_t nPowTargetSpacing);
/** Check whether we are doing an initial block download (synchronizing from disk or network) */
bool IsInitialBlockDownload();
/** Format a string that describes several potential problems detected by the core.
 * strFor can have three values:
 * - "rpc": get critical warnings, which should put the client in safe mode if non-empty
 * - "statusbar": get all warnings
 * - "gui": get all warnings, translated (where possible) for GUI
 * This function only returns the highest priority warning of the set selected by strFor.
 */
std::string GetWarnings(const std::string& strFor);
/** Retrieve a transaction (from memory pool, or from disk, if possible) */
bool GetTransaction(const uint256 &hash, CTransaction &tx, const Consensus::Params& params, uint256 &hashBlock, bool fAllowSlow = false);
/** Find the best known block, and make it the tip of the block chain */
bool ActivateBestChain(CValidationState& state, const CChainParams& chainparams, const CBlock* pblock = NULL);
CAmount GetBlockSubsidy(int nBits, int nHeight, const Consensus::Params& consensusParams);

// ***TODO***
double ConvertBitsToDouble(unsigned int nBits);
CAmount GetMasternodePayment(int nHeight, CAmount blockValue);

/**
 * Prune block and undo files (blk???.dat and undo???.dat) so that the disk space used is less than a user-defined target.
 * The user sets the target (in MB) on the command line or in config file.  This will be run on startup and whenever new
 * space is allocated in a block or undo file, staying below the target. Changing back to unpruned requires a reindex
 * (which in this case means the blockchain must be re-downloaded.)
 *
 * Pruning functions are called from FlushStateToDisk when the global fCheckForPruning flag has been set.
 * Block and undo files are deleted in lock-step (when blk00003.dat is deleted, so is rev00003.dat.)
 * Pruning cannot take place until the longest chain is at least a certain length (100000 on mainnet, 1000 on testnet, 1000 on regtest).
 * Pruning will never delete a block within a defined distance (currently 288) from the active chain's tip.
 * The block index is updated by unsetting HAVE_DATA and HAVE_UNDO for any blocks that were stored in the deleted files.
 * A db flag records the fact that at least some block files have been pruned.
 *
 * @param[out]   setFilesToPrune   The set of file indices that can be unlinked will be returned
 */
void FindFilesToPrune(std::set<int>& setFilesToPrune, uint64_t nPruneAfterHeight);

/**
 *  Actually unlink the specified files
 */
void UnlinkPrunedFiles(std::set<int>& setFilesToPrune);

/** Create a new block index entry for a given block hash */
CBlockIndex * InsertBlockIndex(uint256 hash);
/** Get statistics from node state */
bool GetNodeStateStats(NodeId nodeid, CNodeStateStats &stats);
/** Increase a node's misbehavior score. */
void Misbehaving(NodeId nodeid, int howmuch);
/** Flush all state, indexes and buffers to disk. */
void FlushStateToDisk();
/** Prune block files and flush state to disk. */
void PruneAndFlush();

/** (try to) add transaction to memory pool **/
bool AcceptToMemoryPool(CTxMemPool& pool, CValidationState &state, const CTransaction &tx, bool fLimitFree,
                        bool* pfMissingInputs, bool fOverrideMempoolLimit=false, bool fRejectAbsurdFee=false, bool fDryRun=false);
// TODO:
//                        bool* pfMissingInputs, bool fRejectInsaneFee=false, bool ignoreFees=false);
//bool AcceptableInputs(CTxMemPool& pool, CValidationState &state, const CTransaction &tx, bool fLimitFree,
//                        bool* pfMissingInputs, bool fRejectInsaneFee=false, bool isDSTX=false);

int GetInputAge(CTxIn& vin);
int GetInputAgeIX(uint256 nTXHash, CTxIn& vin);
int GetIXConfirmations(uint256 nTXHash);

/** Convert CValidationState to a human-readable message for logging */
std::string FormatStateMessage(const CValidationState &state);

struct CNodeStateStats {
    int nMisbehavior;
    int nSyncHeight;
    int nCommonHeight;
    std::vector<int> vHeightInFlight;
};

struct CDiskTxPos : public CDiskBlockPos
{
    unsigned int nTxOffset; // after header

    ADD_SERIALIZE_METHODS;

    template <typename Stream, typename Operation>
    inline void SerializationOp(Stream& s, Operation ser_action, int nType, int nVersion) {
        READWRITE(*(CDiskBlockPos*)this);
        READWRITE(VARINT(nTxOffset));
    }

    CDiskTxPos(const CDiskBlockPos &blockIn, unsigned int nTxOffsetIn) : CDiskBlockPos(blockIn.nFile, blockIn.nPos), nTxOffset(nTxOffsetIn) {
    }

    CDiskTxPos() {
        SetNull();
    }

    void SetNull() {
        CDiskBlockPos::SetNull();
        nTxOffset = 0;
    }
};


/** 
 * Count ECDSA signature operations the old-fashioned (pre-0.6) way
 * @return number of sigops this transaction's outputs will produce when spent
 * @see CTransaction::FetchInputs
 */
unsigned int GetLegacySigOpCount(const CTransaction& tx);

/**
 * Count ECDSA signature operations in pay-to-script-hash inputs.
 * 
 * @param[in] mapInputs Map of previous transactions that have outputs we're spending
 * @return maximum number of sigops required to validate this transaction's inputs
 * @see CTransaction::FetchInputs
 */
unsigned int GetP2SHSigOpCount(const CTransaction& tx, const CCoinsViewCache& mapInputs);


/**
 * Check whether all inputs of this transaction are valid (no double spends, scripts & sigs, amounts)
 * This does not modify the UTXO set. If pvChecks is not NULL, script checks are pushed onto it
 * instead of being performed inline.
 */
bool CheckInputs(const CTransaction& tx, CValidationState &state, const CCoinsViewCache &view, bool fScriptChecks,
                 unsigned int flags, bool cacheStore, std::vector<CScriptCheck> *pvChecks = NULL);

/** Apply the effects of this transaction on the UTXO set represented by view */
void UpdateCoins(const CTransaction& tx, CValidationState &state, CCoinsViewCache &inputs, int nHeight);

/** Context-independent validity checks */
bool CheckTransaction(const CTransaction& tx, CValidationState& state);

/**
 * Check if transaction is final and can be included in a block with the
 * specified height and time. Consensus critical.
 */
bool IsFinalTx(const CTransaction &tx, int nBlockHeight, int64_t nBlockTime);

/**
 * Check if transaction will be final in the next block to be created.
 *
 * Calls IsFinalTx() with current block height and appropriate block time.
 *
 * See consensus/consensus.h for flag definitions.
 */
bool CheckFinalTx(const CTransaction &tx, int flags = -1);

/** 
 * Closure representing one script verification
 * Note that this stores references to the spending transaction 
 */
class CScriptCheck
{
private:
    CScript scriptPubKey;
    const CTransaction *ptxTo;
    unsigned int nIn;
    unsigned int nFlags;
    bool cacheStore;
    ScriptError error;

public:
    CScriptCheck(): ptxTo(0), nIn(0), nFlags(0), cacheStore(false), error(SCRIPT_ERR_UNKNOWN_ERROR) {}
    CScriptCheck(const CCoins& txFromIn, const CTransaction& txToIn, unsigned int nInIn, unsigned int nFlagsIn, bool cacheIn) :
        scriptPubKey(txFromIn.vout[txToIn.vin[nInIn].prevout.n].scriptPubKey),
        ptxTo(&txToIn), nIn(nInIn), nFlags(nFlagsIn), cacheStore(cacheIn), error(SCRIPT_ERR_UNKNOWN_ERROR) { }

    bool operator()();

    void swap(CScriptCheck &check) {
        scriptPubKey.swap(check.scriptPubKey);
        std::swap(ptxTo, check.ptxTo);
        std::swap(nIn, check.nIn);
        std::swap(nFlags, check.nFlags);
        std::swap(cacheStore, check.cacheStore);
        std::swap(error, check.error);
    }

    ScriptError GetScriptError() const { return error; }
};


/** Functions for disk access for blocks */
bool WriteBlockToDisk(const CBlock& block, CDiskBlockPos& pos, const CMessageHeader::MessageStartChars& messageStart);
bool ReadBlockFromDisk(CBlock& block, const CDiskBlockPos& pos, const Consensus::Params& consensusParams);
bool ReadBlockFromDisk(CBlock& block, const CBlockIndex* pindex, const Consensus::Params& consensusParams);

/** Functions for validating blocks and updating the block tree */

/** Undo the effects of this block (with given index) on the UTXO set represented by coins.
 *  In case pfClean is provided, operation will try to be tolerant about errors, and *pfClean
 *  will be true if no problems were found. Otherwise, the return value will be false in case
 *  of problems. Note that in any case, coins may be modified. */
bool DisconnectBlock(const CBlock& block, CValidationState& state, const CBlockIndex* pindex, CCoinsViewCache& coins, bool* pfClean = NULL);

/** Reprocess a number of blocks to try and get on the correct chain again **/
bool DisconnectBlocksAndReprocess(int blocks);

/** Apply the effects of this block (with given index) on the UTXO set represented by coins */
bool ConnectBlock(const CBlock& block, CValidationState& state, CBlockIndex* pindex, CCoinsViewCache& coins, bool fJustCheck = false);

/** Context-independent validity checks */
bool CheckBlockHeader(const CBlockHeader& block, CValidationState& state, bool fCheckPOW = true);
bool CheckBlock(const CBlock& block, CValidationState& state, bool fCheckPOW = true, bool fCheckMerkleRoot = true);

/** Context-dependent validity checks */
bool ContextualCheckBlockHeader(const CBlockHeader& block, CValidationState& state, CBlockIndex *pindexPrev);
bool ContextualCheckBlock(const CBlock& block, CValidationState& state, CBlockIndex *pindexPrev);

/** Check a block is completely valid from start to finish (only works on top of our current best block, with cs_main held) */
bool TestBlockValidity(CValidationState& state, const CChainParams& chainparams, const CBlock& block, CBlockIndex* pindexPrev, bool fCheckPOW = true, bool fCheckMerkleRoot = true);


class CBlockFileInfo
{
public:
    unsigned int nBlocks;      //! number of blocks stored in file
    unsigned int nSize;        //! number of used bytes of block file
    unsigned int nUndoSize;    //! number of used bytes in the undo file
    unsigned int nHeightFirst; //! lowest height of block in file
    unsigned int nHeightLast;  //! highest height of block in file
    uint64_t nTimeFirst;         //! earliest time of block in file
    uint64_t nTimeLast;          //! latest time of block in file

    ADD_SERIALIZE_METHODS;

    template <typename Stream, typename Operation>
    inline void SerializationOp(Stream& s, Operation ser_action, int nType, int nVersion) {
        READWRITE(VARINT(nBlocks));
        READWRITE(VARINT(nSize));
        READWRITE(VARINT(nUndoSize));
        READWRITE(VARINT(nHeightFirst));
        READWRITE(VARINT(nHeightLast));
        READWRITE(VARINT(nTimeFirst));
        READWRITE(VARINT(nTimeLast));
    }

     void SetNull() {
         nBlocks = 0;
         nSize = 0;
         nUndoSize = 0;
         nHeightFirst = 0;
         nHeightLast = 0;
         nTimeFirst = 0;
         nTimeLast = 0;
     }

     CBlockFileInfo() {
         SetNull();
     }

     std::string ToString() const;

     /** update statistics (does not update nSize) */
     void AddBlock(unsigned int nHeightIn, uint64_t nTimeIn) {
         if (nBlocks==0 || nHeightFirst > nHeightIn)
             nHeightFirst = nHeightIn;
         if (nBlocks==0 || nTimeFirst > nTimeIn)
             nTimeFirst = nTimeIn;
         nBlocks++;
         if (nHeightIn > nHeightLast)
             nHeightLast = nHeightIn;
         if (nTimeIn > nTimeLast)
             nTimeLast = nTimeIn;
     }
};

/** RAII wrapper for VerifyDB: Verify consistency of the block and coin databases */
class CVerifyDB {
public:
    CVerifyDB();
    ~CVerifyDB();
    bool VerifyDB(const CChainParams& chainparams, CCoinsView *coinsview, int nCheckLevel, int nCheckDepth);
};

/** Find the last common block between the parameter chain and a locator. */
CBlockIndex* FindForkInGlobalIndex(const CChain& chain, const CBlockLocator& locator);

/** Mark a block as invalid. */
bool InvalidateBlock(CValidationState& state, const Consensus::Params& consensusParams, CBlockIndex *pindex);

/** Remove invalidity status from a block and its descendants. */
bool ReconsiderBlock(CValidationState& state, CBlockIndex *pindex);

/** The currently-connected chain of blocks (protected by cs_main). */
extern CChain chainActive;

/** Global variable that points to the active CCoinsView (protected by cs_main) */
extern CCoinsViewCache *pcoinsTip;

/** Global variable that points to the active block tree (protected by cs_main) */
extern CBlockTreeDB *pblocktree;

/**
 * Return the spend height, which is one more than the inputs.GetBestBlock().
 * While checking, GetBestBlock() refers to the parent block. (protected by cs_main)
 * This is also true for mempool checks.
 */
int GetSpendHeight(const CCoinsViewCache& inputs);

/** Reject codes greater or equal to this can be returned by AcceptToMemPool
 * for transactions, to signal internal conditions. They cannot and should not
 * be sent over the P2P network.
 */
static const unsigned int REJECT_INTERNAL = 0x100;
/** Too high fee. Can not be triggered by P2P transactions */
static const unsigned int REJECT_HIGHFEE = 0x100;
/** Transaction is already known (either in mempool or blockchain) */
static const unsigned int REJECT_ALREADY_KNOWN = 0x101;
/** Transaction conflicts with a transaction already known */
static const unsigned int REJECT_CONFLICT = 0x102;

#endif // BITCOIN_MAIN_H<|MERGE_RESOLUTION|>--- conflicted
+++ resolved
@@ -109,13 +109,8 @@
 static const unsigned int DEFAULT_BANSCORE_THRESHOLD = 100;
 
 static const bool DEFAULT_TESTSAFEMODE = false;
-<<<<<<< HEAD
-/** Default for -permitrbf */
-static const bool DEFAULT_PERMIT_REPLACEMENT = false;
-=======
 /** Default for -mempoolreplacement */
-static const bool DEFAULT_ENABLE_REPLACEMENT = true;
->>>>>>> 996c27d1
+static const bool DEFAULT_ENABLE_REPLACEMENT = false;
 
 /** Maximum number of headers to announce when relaying blocks with headers message.*/
 static const unsigned int MAX_BLOCKS_TO_ANNOUNCE = 8;
@@ -287,10 +282,6 @@
 /** (try to) add transaction to memory pool **/
 bool AcceptToMemoryPool(CTxMemPool& pool, CValidationState &state, const CTransaction &tx, bool fLimitFree,
                         bool* pfMissingInputs, bool fOverrideMempoolLimit=false, bool fRejectAbsurdFee=false, bool fDryRun=false);
-// TODO:
-//                        bool* pfMissingInputs, bool fRejectInsaneFee=false, bool ignoreFees=false);
-//bool AcceptableInputs(CTxMemPool& pool, CValidationState &state, const CTransaction &tx, bool fLimitFree,
-//                        bool* pfMissingInputs, bool fRejectInsaneFee=false, bool isDSTX=false);
 
 int GetInputAge(CTxIn& vin);
 int GetInputAgeIX(uint256 nTXHash, CTxIn& vin);
